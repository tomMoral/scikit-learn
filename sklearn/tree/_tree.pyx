--- conflicted
+++ resolved
@@ -734,27 +734,6 @@
         The initial error contained in the node.
     """
     # Variables
-<<<<<<< HEAD
-    cdef:
-        int n_total_samples = X.shape[0]
-        int n_features = X.shape[1]
-        int i, a, b, c, n_left, best_i = -1
-        DTYPE_t t, initial_error, error
-        DTYPE_t best_error = np.inf, best_t = np.inf
-        DTYPE_t *y_ptr = <DTYPE_t *>y.data
-        DTYPE_t *X_i = NULL
-        int *X_argsorted_i = NULL
-        BOOL_t *sample_mask_ptr = <BOOL_t *>sample_mask.data
-
-        # Compute the column strides (increment in pointer elements to get
-        # from column i to i + 1) for `X` and `X_argsorted`
-        int X_elem_stride = X.strides[0]
-        int X_col_stride = X.strides[1]
-        int X_stride = X_col_stride / X_elem_stride
-        int X_argsorted_elem_stride = X_argsorted.strides[0]
-        int X_argsorted_col_stride = X_argsorted.strides[1]
-        int X_argsorted_stride = X_argsorted_col_stride / X_argsorted_elem_stride
-=======
     cdef int n_total_samples = X.shape[0]
     cdef int n_features = X.shape[1]
     cdef int i, a, b, c, n_left, best_i = -1
@@ -775,7 +754,6 @@
     cdef int X_argsorted_elem_stride = X_argsorted.strides[0]
     cdef int X_argsorted_col_stride = X_argsorted.strides[1]
     cdef int X_argsorted_stride = X_argsorted_col_stride / X_argsorted_elem_stride
->>>>>>> 4f1e871a
 
     # Compute the initial criterion value
     X_argsorted_i = <int *>X_argsorted.data
