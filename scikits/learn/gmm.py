#
# Gaussian Mixture Models
#
# Author: Ron Weiss <ronweiss@gmail.com>
#         Fabian Pedregosa <fabian.pedregosa@inria.fr>
#

import itertools

import numpy as np
from scipy import cluster

from .base import BaseEstimator

#######################################################
#
# This module is experimental. It is meant to replace
# the em module, but before that happens, some work
# must be done:
#
#   - migrate the plotting methods from em (see
#     em.gauss_mix.GM.plot)
#   - profile and benchmark
#   - adopt naming scheme used in other modules (svm, glm)
#     for estimated parameters (trailing underscore, etc.)
#
#######################################################


def logsum(A, axis=None):
    """Computes the sum of A assuming A is in the log domain.

    Returns log(sum(exp(A), axis)) while minimizing the possibility of
    over/underflow.
    """
    Amax = A.max(axis)
    if axis and A.ndim > 1:
        shape = list(A.shape)
        shape[axis] = 1
        Amax.shape = shape
    Asum = np.log(np.sum(np.exp(A - Amax), axis))
    Asum += Amax.reshape(Asum.shape)
    if axis:
        # Look out for underflow.
        Asum[np.isnan(Asum)] = - np.Inf
    return Asum


def normalize(A, axis=None):
    A += np.finfo(float).eps
    Asum = A.sum(axis)
    if axis and A.ndim > 1:
        # Make sure we don't divide by zero.
        Asum[Asum == 0] = 1
        shape = list(A.shape)
        shape[axis] = 1
        Asum.shape = shape
    return A / Asum


def lmvnpdf(obs, means, covars, cvtype='diag'):
    """Compute the log probability under a multivariate Gaussian distribution.

    Parameters
    ----------
    obs : array_like, shape (O, D)
        List of D-dimensional data points.  Each row corresponds to a
        single data point.
    means : array_like, shape (C, D)
        List of D-dimensional mean vectors for C Gaussians.  Each row
        corresponds to a single mean vector.
    covars : array_like
        List of C covariance parameters for each Gaussian.  The shape
        depends on `cvtype`:
            (C,)      if 'spherical',
            (D, D)    if 'tied',
            (C, D)    if 'diag',
            (C, D, D) if 'full'
    cvtype : string
        Type of the covariance parameters.  Must be one of
        'spherical', 'tied', 'diag', 'full'.  Defaults to 'diag'.

    Returns
    -------
    lpr : array_like, shape (O, C)
        Array containing the log probabilities of each data point in
        `obs` under each of the C multivariate Gaussian distributions.
    """
    lmvnpdf_dict = {'spherical': _lmvnpdfspherical,
                    'tied': _lmvnpdftied,
                    'diag': _lmvnpdfdiag,
                    'full': _lmvnpdffull}
    return lmvnpdf_dict[cvtype](obs, means, covars)


def sample_gaussian(mean, covar, cvtype='diag', n=1):
    """Generate random samples from a Gaussian distribution.

    Parameters
    ----------
    mean : array_like, shape (ndim,)
        Mean of the distribution.
    covars : array_like
        Covariance of the distribution.  The shape depends on `cvtype`:
            scalar  if 'spherical',
            (D)     if 'diag',
            (D, D)  if 'tied', or 'full'
    cvtype : string
        Type of the covariance parameters.  Must be one of
        'spherical', 'tied', 'diag', 'full'.  Defaults to 'diag'.
    n : int
        Number of samples to generate.

    Returns
    -------
    obs : array, shape (n, ndim)
        Randomly generated sample
    """
    ndim = len(mean)
    rand = np.random.randn(ndim, n)
    if n == 1:
        rand.shape = (ndim,)

    if cvtype == 'spherical':
        rand *= np.sqrt(covar)
    elif cvtype == 'diag':
        rand = np.dot(np.diag(np.sqrt(covar)), rand)
    else:
        U, s, V = np.linalg.svd(covar)
        sqrtS = np.diag(np.sqrt(s))
        sqrt_covar = np.dot(U, np.dot(sqrtS, V))
        rand = np.dot(sqrt_covar, rand)

    return (rand.T + mean).T


class GMM(BaseEstimator):
    """Gaussian Mixture Model

    Representation of a Gaussian mixture model probability distribution.
    This class allows for easy evaluation of, sampling from, and
    maximum-likelihood estimation of the parameters of a GMM distribution.

    Attributes
    ----------
    cvtype : string (read-only)
        String describing the type of covariance parameters used by
        the GMM.  Must be one of 'spherical', 'tied', 'diag', 'full'.
    n_dim : int (read-only)
        Dimensionality of the Gaussians.
    n_states : int (read-only)
        Number of states (mixture components).
    weights : array, shape (`n_states`,)
        Mixing weights for each mixture component.
    means : array, shape (`n_states`, `n_dim`)
        Mean parameters for each mixture component.
    covars : array
        Covariance parameters for each mixture component.  The shape
        depends on `cvtype`:
            (`n_states`,)                   if 'spherical',
            (`n_dim`, `n_dim`)              if 'tied',
            (`n_states`, `n_dim`)           if 'diag',
            (`n_states`, `n_dim`, `n_dim`)  if 'full'
    labels : list, len `n_states`
        Optional labels for each mixture component.

    Methods
    -------
    decode(X)
        Find most likely mixture components for each point in `X`.
    eval(X)
        Compute the log likelihood of `X` under the model and the
        posterior distribution over mixture components.
    fit(X)
        Estimate model parameters from `X` using the EM algorithm.
    predict(X)
        Like decode, find most likely mixtures components for each
        observation in `X`.
    rvs(n=1)
        Generate `n` samples from the model.
    score(X)
        Compute the log likelihood of `X` under the model.

    Examples
    --------
    >>> import numpy as np
    >>> g = GMM(n_states=2, n_dim=1)
    >>> # The initial parameters are fixed.
    >>> print np.round(g.weights, 2)
    [ 0.5  0.5]
    >>> print np.round(g.means, 2)
    [[ 0.]
     [ 0.]]
    >>> print np.round(g.covars, 2)
    [[[ 1.]]
    <BLANKLINE>
     [[ 1.]]]

    >>> # Generate random observations with two modes centered on 0
    >>> # and 10 to use for training.
    >>> np.random.seed(0)
    >>> obs = np.concatenate((np.random.randn(100, 1),
    ...                       10 + np.random.randn(300, 1)))
    >>> _ = g.fit(obs)
    >>> print np.round(g.weights, 2)
    [ 0.75  0.25]
    >>> print np.round(g.means, 2)
    [[ 9.94]
     [ 0.06]]
    >>> print np.round(g.covars, 2)
    [[[ 0.96]]
    <BLANKLINE>
     [[ 1.02]]]
    >>> print g.predict([[0], [2], [9], [10]])
    [1 1 0 0]
    >>> print np.round(g.score([[0], [2], [9], [10]]), 2)
    [-2.32 -4.16 -1.65 -1.19]

    >>> # Refit the model on new data (initial parameters remain the
    >>> #same), this time with an even split between the two modes.
    >>> _ = g.fit(20 * [[0]] +  20 * [[10]])
    >>> print np.round(g.weights, 2)
    [ 0.5  0.5]
    """

    def __init__(self, n_states=1, n_dim=1, cvtype='diag', weights=None,
                 means=None, covars=None):
        """Create a Gaussian mixture model

        Initializes parameters such that every mixture component has
        zero mean and identity covariance.

        Parameters
        ----------
        n_states : int
            Number of mixture components.
        n_dim : int
            Dimensionality of the mixture components.
        cvtype : string (read-only)
            String describing the type of covariance parameters to
            use.  Must be one of 'spherical', 'tied', 'diag', 'full'.
            Defaults to 'diag'.
        """

        self._n_states = n_states
        self._n_dim = n_dim
        self._cvtype = cvtype

        if not cvtype in ['spherical', 'tied', 'diag', 'full']:
            raise ValueError('bad cvtype')

        if weights is None:
            weights = np.tile(1.0 / n_states, n_states)
        self.weights = weights

        if means is None:
            means = np.zeros((n_states, n_dim))
        self.means = means

        if covars is None:
            covars = _distribute_covar_matrix_to_match_cvtype(
                np.eye(n_dim), cvtype, n_states)
        self.covars = covars

        self.labels = [None] * n_states

    # Read-only properties.
    @property
    def cvtype(self):
        """Covariance type of the model.

        Must be one of 'spherical', 'tied', 'diag', 'full'.
        """
        return self._cvtype

    @property
    def n_dim(self):
        """Dimensionality of the mixture components."""
        return self._n_dim

    @property
    def n_states(self):
        """Number of mixture components in the model."""
        return self._n_states

    def _get_covars(self):
        """Return covars as a full matrix."""
        if self.cvtype == 'full':
            return self._covars
        elif self.cvtype == 'diag':
            return [np.diag(cov) for cov in self._covars]
        elif self.cvtype == 'tied':
            return [self._covars] * self._n_states
        elif self.cvtype == 'spherical':
            return [np.eye(self._n_states) * f for f in self._covars]

    def _set_covars(self, covars):
        covars = np.asanyarray(covars)
        _validate_covars(covars, self._cvtype, self._n_states, self._n_dim)
        self._covars = covars

    covars = property(_get_covars, _set_covars)

    def _get_means(self):
        """Mean parameters for each mixture component."""
        return self._means

    def _set_means(self, means):
        means = np.asarray(means)
        if means.shape != (self._n_states, self._n_dim):
            raise ValueError('means must have shape (n_states, n_dim)')
        self._means = means.copy()

    means = property(_get_means, _set_means)

    def _get_weights(self):
        """Mixing weights for each mixture component."""
        return np.exp(self._log_weights)

    def _set_weights(self, weights):
        if len(weights) != self._n_states:
            raise ValueError('weights must have length n_states')
        if not np.allclose(np.sum(weights), 1.0):
            raise ValueError('weights must sum to 1.0')

        self._log_weights = np.log(np.asarray(weights).copy())

    weights = property(_get_weights, _set_weights)

    def eval(self, obs):
        """Evaluate the model on data

        Compute the log probability of `obs` under the model and
        return the posterior distribution (responsibilities) of each
        mixture component for each element of `obs`.

        Parameters
        ----------
        obs : array_like, shape (n, n_dim)
            List of n_dim-dimensional data points.  Each row corresponds to a
            single data point.

        Returns
        -------
        logprob : array_like, shape (n,)
            Log probabilities of each data point in `obs`
        posteriors: array_like, shape (n, n_states)
            Posterior probabilities of each mixture component for each
            observation
        """
        obs = np.asanyarray(obs)
        lpr = (lmvnpdf(obs, self._means, self._covars, self._cvtype)
               + self._log_weights)
        logprob = logsum(lpr, axis=1)
        posteriors = np.exp(lpr - logprob[:,np.newaxis])
        return logprob, posteriors

<<<<<<< HEAD
    def score(self, obs):
=======

    def lpdf(self, obs):
>>>>>>> 85c6ead1
        """Compute the log probability under the model.

        Parameters
        ----------
        obs : array_like, shape (n, n_dim)
            List of n_dim-dimensional data points.  Each row corresponds to a
            single data point.

        Returns
        -------
        logprob : array_like, shape (n,)
            Log probabilities of each data point in `obs`
        """
        logprob, posteriors = self.eval(obs)
        return logprob

    def decode(self, obs):
        """Find most likely mixture components for each point in `obs`.

        Parameters
        ----------
        obs : array_like, shape (n, n_dim)
            List of n_dim-dimensional data points.  Each row corresponds to a
            single data point.

        Returns
        -------
        logprobs : array_like, shape (n,)
            Log probability of each point in `obs` under the model.
        components : array_like, shape (n,)
            Index of the most likelihod mixture components for each observation
        """
        logprob, posteriors = self.eval(obs)
        return logprob, posteriors.argmax(axis=1)

    def predict(self, X):
        """Predict label for data.

        Parameters
        ----------
        X : array-like, shape = [n_samples, n_features]

        Returns
        -------
        C : array, shape = [n_samples]
        """
        logprob, components = self.decode(X)
        return components

    def rvs(self, n=1):
        """Generate random samples from the model.

        Parameters
        ----------
        n : int
            Number of samples to generate.

        Returns
        -------
        obs : array_like, shape (n, n_dim)
            List of samples
        """
        weight_pdf = self.weights
        weight_cdf = np.cumsum(weight_pdf)

        obs = np.empty((n, self._n_dim))
        for x in xrange(n):
            rand = np.random.rand()
            c = (weight_cdf > rand).argmax()
            if self._cvtype == 'tied':
                cv = self._covars
            else:
                cv = self._covars[c]
            obs[x] = sample_gaussian(self._means[c], cv, self._cvtype)
        return obs

    def fit(self, X, n_iter=10, min_covar=1e-3, thresh=1e-2, params='wmc',
            init_params='wmc', **kwargs):
        """Estimate model parameters with the expectation-maximization
        algorithm.

        A initialization step is performed before entering the em
        algorithm. If you want to avoid this step, set the keyword
        argument init_params to the empty string ''. Likewise, if you
        would like just to do an initialization, call this method with
        n_iter=0.

        Parameters
        ----------
        X : array_like, shape (n, n_dim)
            List of n_dim-dimensional data points.  Each row corresponds to a
            single data point.
        n_iter : int, optional
            Number of EM iterations to perform.
        min_covar : float, optional
            Floor on the diagonal of the covariance matrix to prevent
            overfitting.  Defaults to 1e-3.
        thresh : float, optional
            Convergence threshold.
        params : string, optional
            Controls which parameters are updated in the training
            process.  Can contain any combination of 'w' for weights,
            'm' for means, and 'c' for covars.  Defaults to 'wmc'.
        init_params : string, optional
            Controls which parameters are updated in the initialization
            process.  Can contain any combination of 'w' for weights,
            'm' for means, and 'c' for covars.  Defaults to 'wmc'.
        kwargs : keyword, optional
            Keyword arguments passed to scipy.cluster.vq.kmeans2
        """

        ## initialization step

        X = np.asanyarray(X, dtype=np.float64)

        if 'm' in init_params:
            if not 'minit' in kwargs:
                kwargs.update({'minit': 'points'})
            self._means, tmp = cluster.vq.kmeans2(X, self._n_states, **kwargs)

        if 'w' in init_params:
            self.weights = np.tile(1.0 / self._n_states, self._n_states)

        if 'c' in init_params:
            cv = np.cov(X.T)
            if not cv.shape:
                cv.shape = (1, 1)
            self._covars = _distribute_covar_matrix_to_match_cvtype(
                cv, self._cvtype, self._n_states)

        # EM algorithm
        logprob = []
        for i in xrange(n_iter):
            # Expectation step
            curr_logprob, posteriors = self.eval(X)
            logprob.append(curr_logprob.sum())

            # Check for convergence.
            if i > 0 and abs(logprob[-1] - logprob[-2]) < thresh:
                break

            # Maximization step
            self._do_mstep(X, posteriors, params, min_covar)

        return self

    def _do_mstep(self, X, posteriors, params, min_covar=0):
            w = posteriors.sum(axis=0)
            avg_obs = np.dot(posteriors.T, X)
            norm = 1.0 / w[:,np.newaxis]

            if 'w' in params:
                self._log_weights = np.log(w / w.sum())
            if 'm' in params:
                self._means = avg_obs * norm
            if 'c' in params:
                covar_mstep_func = _covar_mstep_funcs[self._cvtype]
                self._covars = covar_mstep_func(self, X, posteriors,
                                                avg_obs, norm, min_covar)

            return w


##
## some helper routines
##


def _lmvnpdfdiag(obs, means=0.0, covars=1.0):
    nobs, ndim = obs.shape
    # (x-y).T A (x-y) = x.T A x - 2x.T A y + y.T A y
    #lpr = -0.5 * (np.tile((np.sum((means**2) / covars, 1)
    #                  + np.sum(np.log(covars), 1))[np.newaxis,:], (nobs,1))
    lpr = -0.5 * (ndim * np.log(2 * np.pi) + np.sum(np.log(covars), 1)
                  + np.sum((means ** 2) / covars, 1)
                  - 2 * np.dot(obs, (means / covars).T)
                  + np.dot(obs ** 2, (1.0 / covars).T))
    return lpr


def _lmvnpdfspherical(obs, means=0.0, covars=1.0):
    cv = covars.copy()
    if covars.ndim == 1:
        cv = cv[:,np.newaxis]
    return _lmvnpdfdiag(obs, means, np.tile(cv, (1, obs.shape[-1])))


def _lmvnpdftied(obs, means, covars):
    nobs, ndim = obs.shape
    # (x-y).T A (x-y) = x.T A x - 2x.T A y + y.T A y
    icv = np.linalg.inv(covars)
    lpr = -0.5 * (ndim * np.log(2 * np.pi) + np.log(np.linalg.det(covars))
                  + np.sum(obs * np.dot(obs, icv), 1)[:,np.newaxis]
                  - 2 * np.dot(np.dot(obs, icv), means.T)
                  + np.sum(means * np.dot(means, icv), 1))
    return lpr


def _lmvnpdffull(obs, means, covars):
    # FIXME: this representation of covars is going to lose for caching
    nobs, ndim = obs.shape
    nmix = len(means)
    lpr = np.empty((nobs,nmix))
    for c, (mu, cv) in enumerate(itertools.izip(means, covars)):
        icv = np.linalg.inv(cv)
        lpr[:,c] = -0.5 * (ndim * np.log(2 * np.pi)
                           + np.log(np.linalg.det(cv)))
        for o, currobs in enumerate(obs):
            dzm = (currobs - mu)
            lpr[o,c] += -0.5 * np.dot(np.dot(dzm, icv), dzm.T)
        #dzm = (obs - mu)
        #lpr[:,c] = -0.5 * (np.dot(np.dot(dzm, np.linalg.inv(cv)), dzm.T)
        #                   + np.log(2 * np.pi) + np.linalg.det(cv)).diagonal()
    return lpr


def _validate_covars(covars, cvtype, nmix, ndim):
    if cvtype == 'spherical':
        if len(covars) != nmix:
            raise ValueError("'spherical' covars must have length nmix")
        elif np.any(covars <= 0):
            raise ValueError("'spherical' covars must be non-negative")
    elif cvtype == 'tied':
        if covars.shape != (ndim, ndim):
            raise ValueError("'tied' covars must have shape (ndim, ndim)")
        elif (not np.allclose(covars, covars.T)
              or np.any(np.linalg.eigvalsh(covars) <= 0)):
            raise (ValueError,
                   "'tied' covars must be symmetric, positive-definite")
    elif cvtype == 'diag':
        if covars.shape != (nmix, ndim):
            raise ValueError("'diag' covars must have shape (nmix, ndim)")
        elif np.any(covars <= 0):
            raise ValueError("'diag' covars must be non-negative")
    elif cvtype == 'full':
        if covars.shape != (nmix, ndim, ndim):
            raise ValueError("'full' covars must have shape "
                             "(nmix, ndim, ndim)")
        for n,cv in enumerate(covars):
            if (not np.allclose(cv, cv.T)
                or np.any(np.linalg.eigvalsh(cv) <= 0)):
                raise ValueError("component %d of 'full' covars must be "
                                 "symmetric, positive-definite" % n)


def _distribute_covar_matrix_to_match_cvtype(tiedcv, cvtype, n_states):
    if cvtype == 'spherical':
        cv = np.tile(np.diag(tiedcv).mean(), n_states)
    elif cvtype == 'tied':
        cv = tiedcv
    elif cvtype == 'diag':
        cv = np.tile(np.diag(tiedcv), (n_states, 1))
    elif cvtype == 'full':
        cv = np.tile(tiedcv, (n_states, 1, 1))
    else:
        raise (ValueError,
               "cvtype must be one of 'spherical', 'tied', 'diag', 'full'")
    return cv


def _covar_mstep_diag(gmm, obs, posteriors, avg_obs, norm, min_covar):
    # For column vectors:
    # covars_c = average((obs(t) - means_c) (obs(t) - means_c).T,
    #                    weights_c)
    # (obs(t) - means_c) (obs(t) - means_c).T
    #     = obs(t) obs(t).T - 2 obs(t) means_c.T + means_c means_c.T
    #
    # But everything here is a row vector, so all of the
    # above needs to be transposed.
    avg_obs2 = np.dot(posteriors.T, obs * obs) * norm
    avg_means2 = gmm._means ** 2
    avg_obs_means = gmm._means * avg_obs * norm
    return avg_obs2 - 2 * avg_obs_means + avg_means2 + min_covar


def _covar_mstep_spherical(*args):
    return _covar_mstep_diag(*args).mean(axis=1)


def _covar_mstep_full(gmm, obs, posteriors, avg_obs, norm, min_covar):
    print "THIS IS BROKEN"
    # Eq. 12 from K. Murphy, "Fitting a Conditional Linear Gaussian
    # Distribution"
    avg_obs2 = np.dot(obs.T, obs)
    #avg_obs2 = np.dot(obs.T, avg_obs)
    cv = np.empty((gmm._n_states, gmm._n_dim, gmm._n_dim))
    for c in xrange(gmm._n_states):
        wobs = obs.T * posteriors[:,c]
        avg_obs2 = np.dot(wobs, obs) / posteriors[:,c].sum()
        mu = gmm._means[c][np.newaxis]
        cv[c] = (avg_obs2 - np.dot(mu, mu.T)
                 + min_covar * np.eye(gmm._n_dim))
    return cv


def _covar_mstep_tied2(*args):
    return _covar_mstep_full(*args).mean(axis=0)


def _covar_mstep_tied(gmm, obs, posteriors, avg_obs, norm, min_covar):
    print "THIS IS BROKEN"
    # Eq. 15 from K. Murphy, "Fitting a Conditional Linear Gaussian
    avg_obs2 = np.dot(obs.T, obs)
    avg_means2 = np.dot(gmm._means.T, gmm._means)
    return (avg_obs2 - avg_means2 + min_covar * np.eye(gmm._n_dim))


def _covar_mstep_slow(gmm, obs, posteriors, avg_obs, norm, min_covar):
    w = posteriors.sum(axis=0)
    covars = np.zeros(gmm._covars.shape)
    for c in xrange(gmm._n_states):
        mu = gmm._means[c]
        #cv = np.dot(mu.T, mu)
        avg_obs2 = np.zeros((gmm._n_dim, gmm._n_dim))
        for t,o in enumerate(obs):
            avg_obs2 += posteriors[t,c] * np.outer(o, o)
        cv = (avg_obs2 / w[c]
              - 2 * np.outer(avg_obs[c] / w[c], mu)
              + np.outer(mu, mu)
              + min_covar * np.eye(gmm._n_dim))
        if gmm.cvtype == 'spherical':
            covars[c] = np.diag(cv).mean()
        elif gmm.cvtype == 'diag':
            covars[c] = np.diag(cv)
        elif gmm.cvtype == 'full':
            covars[c] = cv
        elif gmm.cvtype == 'tied':
            covars += cv / gmm._n_states
    return covars


_covar_mstep_funcs = {'spherical': _covar_mstep_spherical,
                      'diag': _covar_mstep_diag,
                      #'tied': _covar_mstep_tied,
                      #'full': _covar_mstep_full,
                      'tied': _covar_mstep_slow,
                      'full': _covar_mstep_slow}<|MERGE_RESOLUTION|>--- conflicted
+++ resolved
@@ -355,12 +355,7 @@
         posteriors = np.exp(lpr - logprob[:,np.newaxis])
         return logprob, posteriors
 
-<<<<<<< HEAD
     def score(self, obs):
-=======
-
-    def lpdf(self, obs):
->>>>>>> 85c6ead1
         """Compute the log probability under the model.
 
         Parameters
